"use client";

<<<<<<< HEAD
import { useRef, useEffect, useState, type ReactNode } from 'react';
=======
import { useRef, useEffect, useState } from 'react';
>>>>>>> fa133526
import { createPortal } from 'react-dom';
import { useEditor, useEditorInstance } from '../hooks/useEditor';
import type { ElementDefinition } from '@/rsc/types';
import { cn } from '@/lib/utils';

interface ElementContextMenuProps {
  element: ElementDefinition;
  position: { x: number; y: number };
  onClose: () => void;
}

export function ElementContextMenu({ element, position, onClose }: ElementContextMenuProps) {
  const state = useEditor();
  const editor = useEditorInstance();
  const menuRef = useRef<HTMLDivElement>(null);
  const [menuPosition, setMenuPosition] = useState<{ x: number; y: number }>(() => ({ x: position.x, y: position.y }));
  const selectedElementIds = state.selectedElementIds;
  const isSingleSelected = selectedElementIds.size === 1 && selectedElementIds.has(element.id);
  const isMultiSelected = selectedElementIds.size > 1;
  const isGroup = element.type === 'group';
  const isImage = element.type === 'image';
  const isShape = element.type === 'shape';
  const isText = element.type === 'text';
  const isLocked = (element.metadata as any)?.locked === true;

<<<<<<< HEAD
      // Close menu when interacting outside
      useEffect(() => {
        const handleClickOutside = (e: MouseEvent) => {
          const target = e.target as Node;
          if (!menuRef.current) return;
          
          const isInsideMenu = menuRef.current.contains(target);
          
          if (!isInsideMenu) {
            // Immediate close when clicking outside
            onClose();
          }
        };

        const handleMouseDown = (e: MouseEvent) => {
          const target = e.target as Node;
          if (!menuRef.current) return;
          
          const isInsideMenu = menuRef.current.contains(target);
          
          if (!isInsideMenu) {
            // Close on mousedown outside (in capture phase to catch early)
            onClose();
          }
        };

        const handlePointerDown = (e: PointerEvent) => {
          const target = e.target as Node;
          if (!menuRef.current) return;
          
          const isInsideMenu = menuRef.current.contains(target);
          
          if (!isInsideMenu) {
            // Also catch pointer events for touch/pen interactions
            onClose();
          }
        };

        const handleContextMenuOutside = (e: MouseEvent) => {
          if (menuRef.current && !menuRef.current.contains(e.target as Node)) {
            onClose();
          }
        };

        const handleEscape = (e: KeyboardEvent) => {
          if (e.key === 'Escape') {
            onClose();
          }
        };

        // Use multiple event types in capture phase to catch all interactions
        // Capture phase ensures we get events even if they're stopped elsewhere
        document.addEventListener('mousedown', handleMouseDown, true);
        document.addEventListener('pointerdown', handlePointerDown, true);
        document.addEventListener('click', handleClickOutside, true);
        document.addEventListener('contextmenu', handleContextMenuOutside, true);
        document.addEventListener('keydown', handleEscape);

        return () => {
          document.removeEventListener('mousedown', handleMouseDown, true);
          document.removeEventListener('pointerdown', handlePointerDown, true);
          document.removeEventListener('click', handleClickOutside, true);
          document.removeEventListener('contextmenu', handleContextMenuOutside, true);
          document.removeEventListener('keydown', handleEscape);
        };
      }, [onClose]);

=======
  // Close menu when interacting outside
  useEffect(() => {
    const handleClickOutside = (e: MouseEvent) => {
      if (menuRef.current && !menuRef.current.contains(e.target as Node)) {
        onClose();
      }
    };

    const handleContextMenuOutside = (e: MouseEvent) => {
      if (menuRef.current && !menuRef.current.contains(e.target as Node)) {
        onClose();
      }
    };

    const handleEscape = (e: KeyboardEvent) => {
      if (e.key === 'Escape') {
        onClose();
      }
    };

    document.addEventListener('mousedown', handleClickOutside, true);
    document.addEventListener('contextmenu', handleContextMenuOutside, true);
    document.addEventListener('keydown', handleEscape);

    return () => {
      document.removeEventListener('mousedown', handleClickOutside, true);
      document.removeEventListener('contextmenu', handleContextMenuOutside, true);
      document.removeEventListener('keydown', handleEscape);
    };
  }, [onClose]);

>>>>>>> fa133526
  // Position menu next to cursor
  useEffect(() => {
    if (menuRef.current) {
      const rect = menuRef.current.getBoundingClientRect();
      const viewportWidth = window.innerWidth;
      const viewportHeight = window.innerHeight;

      // Offset from cursor to avoid covering it
      const offsetX = 8;
      const offsetY = 8;
      
      let x = position.x + offsetX;
      let y = position.y + offsetY;

      // Adjust if menu would go off screen
      if (x + rect.width > viewportWidth) {
        // Position to the left of cursor instead
        x = position.x - rect.width - offsetX;
      }
      if (y + rect.height > viewportHeight) {
        // Position above cursor instead
        y = position.y - rect.height - offsetY;
      }
      if (x < 10) x = 10;
      if (y < 10) y = 10;

      setMenuPosition({ x, y });
    }
  }, [position]);

  const handleAction = (action: () => void) => {
    action();
    onClose();
  };

  // Alignment helpers (from AlignmentTools)
  const getSelectedElements = () => {
    const editorState = editor.getState();
    const deck = editorState.deck;
    const currentSlideIndex = editorState.currentSlideIndex;
    if (!deck) return [];
    
    const slide = deck.slides[currentSlideIndex];
    if (!slide) return [];
    
    const allElements = [
      ...(slide.elements || []),
      ...(slide.layers?.flatMap(l => l.elements) || []),
    ];
    
    return allElements.filter(el => editorState.selectedElementIds.has(el.id));
  };

  const getSlideDimensions = () => {
    const editorState = editor.getState();
    const slideSize = editorState.deck?.settings?.slideSize;

    if (slideSize) {
      return {
        width: slideSize.width || 1280,
        height: slideSize.height || 720,
      };
    }

    // Fallback to widescreen default
    return { width: 1280, height: 720 };
  };

  const expandToFill = () => {
    const editorState = editor.getState();
    const { width, height } = getSlideDimensions();
    const selectedElements = getSelectedElements();

    const targets = new Map<string, ElementDefinition>();

    // If multiple items selected, expand applicable ones (excluding locked)
    selectedElements
      .filter(el => {
        const isLocked = (el.metadata as any)?.locked === true;
        return (el.type === 'image' || el.type === 'shape') && !isLocked;
      })
      .forEach(el => targets.set(el.id, el));

    // Ensure the context element is included with the latest state (if not locked)
    if (element.type === 'image' || element.type === 'shape') {
      const isElementLocked = (element.metadata as any)?.locked === true;
      if (!isElementLocked) {
        const contextElement = (() => {
          const deck = editorState.deck;
          const currentSlideIndex = editorState.currentSlideIndex;
          if (!deck) return element;
          const slide = deck.slides[currentSlideIndex];
          if (!slide) return element;
          const allElements = [
            ...(slide.elements || []),
            ...(slide.layers?.flatMap(l => l.elements) || []),
          ];
          return allElements.find(el => el.id === element.id) ?? element;
        })();

        // Double-check the context element isn't locked
        const isContextLocked = (contextElement.metadata as any)?.locked === true;
        if (!isContextLocked) {
          targets.set(contextElement.id, contextElement);
        }
      }
    }

    // If no valid targets, return early
    if (targets.size === 0) {
      return;
    }

    targets.forEach((target) => {
      const update: Record<string, any> = {
        bounds: {
          x: 0,
          y: 0,
          width: Math.ceil(width),
          height: Math.ceil(height),
        },
      };

      if (target.type === 'image') {
        update.objectFit = 'cover';
        update.objectPosition = 'center';
      }

      editor.updateElement(target.id, update);
    });
  };

  const getSlideDimensions = () => {
    const slideSize = state.deck?.settings?.slideSize;

    if (slideSize) {
      return {
        width: slideSize.width || 1280,
        height: slideSize.height || 720,
      };
    }

    // Fallback to widescreen default
    return { width: 1280, height: 720 };
  };

  const expandToFill = () => {
    const { width, height } = getSlideDimensions();
    const selectedElements = getSelectedElements();

    const targets = new Map<string, ElementDefinition>();

    // If multiple items selected, expand applicable ones
    selectedElements
      .filter(el => el.type === 'image' || el.type === 'shape')
      .forEach(el => targets.set(el.id, el));

    // Ensure the context element is included
    if ((element.type === 'image' || element.type === 'shape') && !targets.has(element.id)) {
      targets.set(element.id, element);
    }

    targets.forEach((target) => {
      const update: Record<string, any> = {
        bounds: {
          x: 0,
          y: 0,
          width,
          height,
        },
      };

      if (target.type === 'image') {
        update.objectFit = 'cover';
        update.objectPosition = 'center';
      }

      editor.updateElement(target.id, update);
    });
  };

  const alignLeft = () => {
    const selectedElements = getSelectedElements();
    if (selectedElements.length < 2) return;
    
    const leftmostX = Math.min(...selectedElements.map(el => el.bounds?.x || 0));
    selectedElements.forEach(el => {
      const bounds = el.bounds || { x: 0, y: 0, width: 100, height: 50 };
      editor.updateElement(el.id, {
        bounds: { ...bounds, x: leftmostX },
      });
    });
  };

  const alignRight = () => {
    const selectedElements = getSelectedElements();
    if (selectedElements.length < 2) return;
    
    const rightmostX = Math.max(...selectedElements.map(el => (el.bounds?.x || 0) + (el.bounds?.width || 100)));
    selectedElements.forEach(el => {
      const bounds = el.bounds || { x: 0, y: 0, width: 100, height: 50 };
      const elementWidth = bounds.width || 100;
      editor.updateElement(el.id, {
        bounds: { ...bounds, x: rightmostX - elementWidth },
      });
    });
  };

  const alignTop = () => {
    const selectedElements = getSelectedElements();
    if (selectedElements.length < 2) return;
    
    const topmostY = Math.min(...selectedElements.map(el => el.bounds?.y || 0));
    selectedElements.forEach(el => {
      const bounds = el.bounds || { x: 0, y: 0, width: 100, height: 50 };
      editor.updateElement(el.id, {
        bounds: { ...bounds, y: topmostY },
      });
    });
  };

  const alignBottom = () => {
    const selectedElements = getSelectedElements();
    if (selectedElements.length < 2) return;
    
    const bottommostY = Math.max(...selectedElements.map(el => (el.bounds?.y || 0) + (el.bounds?.height || 50)));
    selectedElements.forEach(el => {
      const bounds = el.bounds || { x: 0, y: 0, width: 100, height: 50 };
      const elementHeight = bounds.height || 50;
      editor.updateElement(el.id, {
        bounds: { ...bounds, y: bottommostY - elementHeight },
      });
    });
  };

  const alignCenterX = () => {
    const selectedElements = getSelectedElements();
    if (selectedElements.length < 2) return;
    
    const minX = Math.min(...selectedElements.map(el => el.bounds?.x || 0));
    const maxX = Math.max(...selectedElements.map(el => (el.bounds?.x || 0) + (el.bounds?.width || 100)));
    const centerX = (minX + maxX) / 2;
    selectedElements.forEach(el => {
      const bounds = el.bounds || { x: 0, y: 0, width: 100, height: 50 };
      const elementWidth = bounds.width || 100;
      editor.updateElement(el.id, {
        bounds: { ...bounds, x: centerX - elementWidth / 2 },
      });
    });
  };

  const alignCenterY = () => {
    const selectedElements = getSelectedElements();
    if (selectedElements.length < 2) return;
    
    const minY = Math.min(...selectedElements.map(el => el.bounds?.y || 0));
    const maxY = Math.max(...selectedElements.map(el => (el.bounds?.y || 0) + (el.bounds?.height || 50)));
    const centerY = (minY + maxY) / 2;
    selectedElements.forEach(el => {
      const bounds = el.bounds || { x: 0, y: 0, width: 100, height: 50 };
      const elementHeight = bounds.height || 50;
      editor.updateElement(el.id, {
        bounds: { ...bounds, y: centerY - elementHeight / 2 },
      });
    });
  };

  const distributeHorizontally = () => {
    const selectedElements = getSelectedElements();
    if (selectedElements.length < 3) return;
    
    const sorted = [...selectedElements].sort((a, b) => (a.bounds?.x || 0) - (b.bounds?.x || 0));
    const firstX = sorted[0].bounds?.x || 0;
    const lastElement = sorted[sorted.length - 1];
    const lastX = (lastElement.bounds?.x || 0) + (lastElement.bounds?.width || 100);
    const totalWidth = lastX - firstX;
    const spacing = totalWidth / (sorted.length - 1);

    sorted.forEach((el, index) => {
      if (index === 0 || index === sorted.length - 1) return;
      const bounds = el.bounds || { x: 0, y: 0, width: 100, height: 50 };
      editor.updateElement(el.id, {
        bounds: { ...bounds, x: firstX + spacing * index },
      });
    });
  };

  const distributeVertically = () => {
    const selectedElements = getSelectedElements();
    if (selectedElements.length < 3) return;
    
    const sorted = [...selectedElements].sort((a, b) => (a.bounds?.y || 0) - (b.bounds?.y || 0));
    const firstY = sorted[0].bounds?.y || 0;
    const lastElement = sorted[sorted.length - 1];
    const lastY = (lastElement.bounds?.y || 0) + (lastElement.bounds?.height || 50);
    const totalHeight = lastY - firstY;
    const spacing = totalHeight / (sorted.length - 1);

    sorted.forEach((el, index) => {
      if (index === 0 || index === sorted.length - 1) return;
      const bounds = el.bounds || { x: 0, y: 0, width: 100, height: 50 };
      editor.updateElement(el.id, {
        bounds: { ...bounds, y: firstY + spacing * index },
      });
    });
  };

  const MenuItem = ({ 
    children, 
    onClick, 
    disabled = false,
    separator = false 
  }: { 
    children?: ReactNode; 
    onClick?: () => void;
    disabled?: boolean;
    separator?: boolean;
  }) => {
    if (separator) {
      return <div className="h-px my-1 bg-border/20" />;
    }

    return (
      <button
        onClick={(e) => {
          e.preventDefault();
          e.stopPropagation();
          if (onClick && !disabled) {
            onClick();
          }
        }}
        disabled={disabled}
        className={cn(
<<<<<<< HEAD
          "w-full text-left px-3 py-2 text-sm text-foreground hover:bg-blue-500/20 hover:text-foreground",
=======
          "w-full text-left px-3 py-2 text-sm text-foreground hover:bg-accent hover:text-accent-foreground",
>>>>>>> fa133526
          "flex items-center gap-2 rounded-md cursor-pointer transition-colors duration-150 disabled:opacity-50 disabled:cursor-not-allowed"
        )}
      >
        {children}
      </button>
    );
  };

  if (typeof window === 'undefined') {
    return null;
  }

  const menu = (
    <div
      ref={menuRef}
<<<<<<< HEAD
      className="fixed z-[9999] bg-card/80 backdrop-blur-sm border border-border/30 rounded-lg shadow-xl py-1 min-w-[200px]"
=======
      className="fixed z-[9999] bg-card/95 backdrop-blur-sm border border-border/30 rounded-lg shadow-xl py-1 min-w-[200px]"
>>>>>>> fa133526
      style={{
        left: `${menuPosition.x}px`,
        top: `${menuPosition.y}px`,
      }}
      onClick={(e) => e.stopPropagation()}
      onMouseDown={(e) => e.stopPropagation()}
    >
      {/* Common Actions */}
      <MenuItem onClick={() => handleAction(() => editor.copy())}>
        <svg className="w-4 h-4" fill="none" stroke="currentColor" viewBox="0 0 24 24">
          <path strokeLinecap="round" strokeLinejoin="round" strokeWidth={2} d="M8 16H6a2 2 0 01-2-2V6a2 2 0 012-2h8a2 2 0 012 2v2m-6 12h8a2 2 0 002-2v-8a2 2 0 00-2-2h-8a2 2 0 00-2 2v8a2 2 0 002 2z" />
        </svg>
        Copy
      </MenuItem>
      <MenuItem onClick={() => handleAction(() => editor.cut())}>
        <svg className="w-4 h-4" fill="none" stroke="currentColor" viewBox="0 0 24 24">
          <path strokeLinecap="round" strokeLinejoin="round" strokeWidth={2} d="M6 18L18 6M6 6l12 12" />
        </svg>
        Cut
      </MenuItem>
      <MenuItem onClick={() => handleAction(() => editor.paste())} disabled={state.clipboard.length === 0}>
        <svg className="w-4 h-4" fill="none" stroke="currentColor" viewBox="0 0 24 24">
          <path strokeLinecap="round" strokeLinejoin="round" strokeWidth={2} d="M9 5H7a2 2 0 00-2 2v12a2 2 0 002 2h10a2 2 0 002-2V7a2 2 0 00-2-2h-2M9 5a2 2 0 002 2h2a2 2 0 002-2M9 5a2 2 0 012-2h2a2 2 0 012 2" />
        </svg>
        Paste
      </MenuItem>
      <MenuItem onClick={() => handleAction(() => {
        if (isSingleSelected) {
          editor.duplicateElement(element.id);
        } else {
          selectedElementIds.forEach(id => editor.duplicateElement(id));
        }
      })}>
        <svg className="w-4 h-4" fill="none" stroke="currentColor" viewBox="0 0 24 24">
          <path strokeLinecap="round" strokeLinejoin="round" strokeWidth={2} d="M8 16H6a2 2 0 01-2-2V6a2 2 0 012-2h8a2 2 0 012 2v2m-6 12h8a2 2 0 002-2v-8a2 2 0 00-2-2h-8a2 2 0 00-2 2v8a2 2 0 002 2z" />
        </svg>
        Duplicate
      </MenuItem>
      <MenuItem separator />
      <MenuItem onClick={() => handleAction(() => {
        selectedElementIds.forEach(id => editor.deleteElement(id));
      })}>
        <svg className="w-4 h-4" fill="none" stroke="currentColor" viewBox="0 0 24 24">
          <path strokeLinecap="round" strokeLinejoin="round" strokeWidth={2} d="M19 7l-.867 12.142A2 2 0 0116.138 21H7.862a2 2 0 01-1.995-1.858L5 7m5 4v6m4-6v6m1-10V4a1 1 0 00-1-1h-4a1 1 0 00-1 1v3M4 7h16" />
        </svg>
        Delete
      </MenuItem>

      {/* Alignment (only if 2+ selected) */}
      {isMultiSelected && (
        <>
          <MenuItem separator />
          <div className="px-3 py-1 text-xs font-medium text-muted-foreground">Align</div>
          <MenuItem onClick={() => handleAction(alignLeft)}>
            <svg className="w-4 h-4" fill="none" stroke="currentColor" viewBox="0 0 24 24">
              <path strokeLinecap="round" strokeLinejoin="round" strokeWidth={2} d="M3 10h18M3 6h18M3 14h18M3 18h10" />
            </svg>
            Align Left
          </MenuItem>
          <MenuItem onClick={() => handleAction(alignCenterX)}>
            <svg className="w-4 h-4" fill="none" stroke="currentColor" viewBox="0 0 24 24">
              <path strokeLinecap="round" strokeLinejoin="round" strokeWidth={2} d="M6 10h12M6 6h12M6 14h12M6 18h12" />
            </svg>
            Align Center X
          </MenuItem>
          <MenuItem onClick={() => handleAction(alignRight)}>
            <svg className="w-4 h-4" fill="none" stroke="currentColor" viewBox="0 0 24 24">
              <path strokeLinecap="round" strokeLinejoin="round" strokeWidth={2} d="M21 10H3M21 6H3M21 14H3M21 18H11" />
            </svg>
            Align Right
          </MenuItem>
          <MenuItem onClick={() => handleAction(alignTop)}>
            <svg className="w-4 h-4" fill="none" stroke="currentColor" viewBox="0 0 24 24">
              <path strokeLinecap="round" strokeLinejoin="round" strokeWidth={2} d="M12 19V5M12 19l-7-7M12 19l7-7M5 12H3M21 12h-2" />
            </svg>
            Align Top
          </MenuItem>
          <MenuItem onClick={() => handleAction(alignCenterY)}>
            <svg className="w-4 h-4" fill="none" stroke="currentColor" viewBox="0 0 24 24">
              <path strokeLinecap="round" strokeLinejoin="round" strokeWidth={2} d="M12 19V5M12 19l-7-7M12 19l7-7M12 4H6M12 4h6" />
            </svg>
            Align Center Y
          </MenuItem>
          <MenuItem onClick={() => handleAction(alignBottom)}>
            <svg className="w-4 h-4" fill="none" stroke="currentColor" viewBox="0 0 24 24">
              <path strokeLinecap="round" strokeLinejoin="round" strokeWidth={2} d="M12 5v14M12 5l-7 7M12 5l7 7M5 12H3M21 12h-2" />
            </svg>
            Align Bottom
          </MenuItem>
          {selectedElementIds.size >= 3 && (
            <>
              <MenuItem separator />
              <div className="px-3 py-1 text-xs font-medium text-muted-foreground">Distribute</div>
              <MenuItem onClick={() => handleAction(distributeHorizontally)}>
                <svg className="w-4 h-4" fill="none" stroke="currentColor" viewBox="0 0 24 24">
                  <path strokeLinecap="round" strokeLinejoin="round" strokeWidth={2} d="M8 7h12m0 0l-4-4m4 4l-4 4m0 6H4m0 0l4 4m-4-4l4-4" />
                </svg>
                Distribute Horizontally
              </MenuItem>
              <MenuItem onClick={() => handleAction(distributeVertically)}>
                <svg className="w-4 h-4" fill="none" stroke="currentColor" viewBox="0 0 24 24">
                  <path strokeLinecap="round" strokeLinejoin="round" strokeWidth={2} d="M7 16V4m0 0L3 8m4-4l4 4m6 0v12m0 0l4-4m-4 4l-4-4" />
                </svg>
                Distribute Vertically
              </MenuItem>
            </>
          )}
        </>
      )}

      {/* Layering */}
      <MenuItem separator />
      <div className="px-3 py-1 text-xs font-medium text-muted-foreground">Layer</div>
      <MenuItem onClick={() => handleAction(() => {
        selectedElementIds.forEach(id => editor.bringToFront(id));
      })}>
        <svg className="w-4 h-4" fill="none" stroke="currentColor" viewBox="0 0 24 24">
          <path strokeLinecap="round" strokeLinejoin="round" strokeWidth={2} d="M5 10l7-7m0 0l7 7m-7-7v18" />
        </svg>
        Bring to Front
      </MenuItem>
      <MenuItem onClick={() => handleAction(() => {
        selectedElementIds.forEach(id => editor.bringForward(id));
      })}>
        <svg className="w-4 h-4" fill="none" stroke="currentColor" viewBox="0 0 24 24">
          <path strokeLinecap="round" strokeLinejoin="round" strokeWidth={2} d="M5 15l7-7 7 7" />
        </svg>
        Bring Forward
      </MenuItem>
      <MenuItem onClick={() => handleAction(() => {
        selectedElementIds.forEach(id => editor.sendBackward(id));
      })}>
        <svg className="w-4 h-4" fill="none" stroke="currentColor" viewBox="0 0 24 24">
          <path strokeLinecap="round" strokeLinejoin="round" strokeWidth={2} d="M19 9l-7 7-7-7" />
        </svg>
        Send Backward
      </MenuItem>
      <MenuItem onClick={() => handleAction(() => {
        selectedElementIds.forEach(id => editor.sendToBack(id));
      })}>
        <svg className="w-4 h-4" fill="none" stroke="currentColor" viewBox="0 0 24 24">
          <path strokeLinecap="round" strokeLinejoin="round" strokeWidth={2} d="M19 14l-7 7m0 0l-7-7m7 7V3" />
        </svg>
        Send to Back
      </MenuItem>

      {/* Grouping */}
      {isMultiSelected && (
        <>
          <MenuItem separator />
          <MenuItem onClick={() => handleAction(() => {
            editor.groupElements(Array.from(selectedElementIds));
          })}>
            <svg className="w-4 h-4" fill="none" stroke="currentColor" viewBox="0 0 24 24">
              <path strokeLinecap="round" strokeLinejoin="round" strokeWidth={2} d="M17 20h5v-2a3 3 0 00-5.356-1.857M17 20H7m10 0v-2c0-.656-.126-1.283-.356-1.857M7 20H2v-2a3 3 0 015.356-1.857M7 20v-2c0-.656.126-1.283.356-1.857m0 0a5.002 5.002 0 019.288 0M15 7a3 3 0 11-6 0 3 3 0 016 0zm6 3a2 2 0 11-4 0 2 2 0 014 0zM7 10a2 2 0 11-4 0 2 2 0 014 0z" />
            </svg>
            Group
          </MenuItem>
        </>
      )}

      {isGroup && (
        <>
          <MenuItem separator />
          <MenuItem onClick={() => handleAction(() => {
            editor.ungroupElements(element.id);
          })}>
            <svg className="w-4 h-4" fill="none" stroke="currentColor" viewBox="0 0 24 24">
              <path strokeLinecap="round" strokeLinejoin="round" strokeWidth={2} d="M8 7h12m0 0l-4-4m4 4l-4 4m0 6H4m0 0l4 4m-4-4l4-4" />
            </svg>
            Ungroup
          </MenuItem>
        </>
      )}

      {/* Element-specific options */}
      {(isImage || isShape) && !isLocked && (
        <>
          <MenuItem separator />
          <div className="px-3 py-1 text-xs font-medium text-muted-foreground">Image/Shape</div>
          <MenuItem onClick={() => handleAction(expandToFill)}>
            <svg className="w-4 h-4" fill="none" stroke="currentColor" viewBox="0 0 24 24">
              <path strokeLinecap="round" strokeLinejoin="round" strokeWidth={2} d="M4 8V4m0 0h4M4 4l5 5m11-1V4m0 0h-4m4 0l-5 5M4 16v4m0 0h4m-4 0l5-5m11 5l-5-5m5 5v-4m0 4h-4" />
            </svg>
            Expand to Fill
          </MenuItem>
        </>
      )}

      {isText && (
        <>
          <MenuItem separator />
          <div className="px-3 py-1 text-xs font-medium text-muted-foreground">Text</div>
          <MenuItem onClick={() => handleAction(() => {
            const style = element.style || {};
            const currentSize = typeof style.fontSize === 'string' ? parseInt(style.fontSize) : (typeof style.fontSize === 'number' ? style.fontSize : 16);
            const newSize = Math.min(currentSize * 1.2, 200);
            editor.updateElement(element.id, {
              style: { ...style, fontSize: `${newSize}px` },
            });
          })}>
            <svg className="w-4 h-4" fill="none" stroke="currentColor" viewBox="0 0 24 24">
              <path strokeLinecap="round" strokeLinejoin="round" strokeWidth={2} d="M12 4v16m8-8H4" />
            </svg>
            Make Larger
          </MenuItem>
          <MenuItem onClick={() => handleAction(() => {
            const style = element.style || {};
            const currentSize = typeof style.fontSize === 'string' ? parseInt(style.fontSize) : (typeof style.fontSize === 'number' ? style.fontSize : 16);
            const newSize = Math.max(currentSize * 0.8, 8);
            editor.updateElement(element.id, {
              style: { ...style, fontSize: `${newSize}px` },
            });
          })}>
            <svg className="w-4 h-4" fill="none" stroke="currentColor" viewBox="0 0 24 24">
              <path strokeLinecap="round" strokeLinejoin="round" strokeWidth={2} d="M20 12H4" />
            </svg>
            Make Smaller
          </MenuItem>
          <MenuItem onClick={() => handleAction(() => {
            const style = element.style || {};
            editor.updateElement(element.id, {
              style: { 
                ...style, 
                fontSize: '48px',
                fontWeight: 'bold',
              },
            });
          })}>
            <svg className="w-4 h-4" fill="none" stroke="currentColor" viewBox="0 0 24 24">
              <path strokeLinecap="round" strokeLinejoin="round" strokeWidth={2} d="M9 12h6m-6 4h6m2 5H7a2 2 0 01-2-2V5a2 2 0 012-2h5.586a1 1 0 01.707.293l5.414 5.414a1 1 0 01.293.707V19a2 2 0 01-2 2z" />
            </svg>
            Heading 1
          </MenuItem>
          <MenuItem onClick={() => handleAction(() => {
            const style = element.style || {};
            editor.updateElement(element.id, {
              style: { 
                ...style, 
                fontSize: '36px',
                fontWeight: 'bold',
              },
            });
          })}>
            <svg className="w-4 h-4" fill="none" stroke="currentColor" viewBox="0 0 24 24">
              <path strokeLinecap="round" strokeLinejoin="round" strokeWidth={2} d="M9 12h6m-6 4h6m2 5H7a2 2 0 01-2-2V5a2 2 0 012-2h5.586a1 1 0 01.707.293l5.414 5.414a1 1 0 01.293.707V19a2 2 0 01-2 2z" />
            </svg>
            Heading 2
          </MenuItem>
          <MenuItem onClick={() => handleAction(() => {
            const style = element.style || {};
            editor.updateElement(element.id, {
              style: { 
                ...style, 
                fontSize: '24px',
                fontWeight: '600',
              },
            });
          })}>
            <svg className="w-4 h-4" fill="none" stroke="currentColor" viewBox="0 0 24 24">
              <path strokeLinecap="round" strokeLinejoin="round" strokeWidth={2} d="M9 12h6m-6 4h6m2 5H7a2 2 0 01-2-2V5a2 2 0 012-2h5.586a1 1 0 01.707.293l5.414 5.414a1 1 0 01.293.707V19a2 2 0 01-2 2z" />
            </svg>
            Heading 3
          </MenuItem>
        </>
      )}

      {/* Lock */}
      <MenuItem separator />
      <MenuItem onClick={() => handleAction(() => {
        editor.toggleElementLock(element.id);
      })}>
        {isLocked ? (
          <>
            <svg className="w-4 h-4" fill="none" stroke="currentColor" viewBox="0 0 24 24">
              <path strokeLinecap="round" strokeLinejoin="round" strokeWidth={2} d="M12 15v2m-6 4h12a2 2 0 002-2v-6a2 2 0 00-2-2H6a2 2 0 00-2 2v6a2 2 0 002 2zm10-10V7a4 4 0 00-8 0v4h8z" />
            </svg>
            Unlock Layer
          </>
        ) : (
          <>
            <svg className="w-4 h-4" fill="none" stroke="currentColor" viewBox="0 0 24 24">
              <path strokeLinecap="round" strokeLinejoin="round" strokeWidth={2} d="M8 11V7a4 4 0 118 0m-4 8v2m-6 4h12a2 2 0 002-2v-6a2 2 0 00-2-2H6a2 2 0 00-2 2v6a2 2 0 002 2z" />
            </svg>
            Lock Layer
          </>
        )}
      </MenuItem>
    </div>
  );

  return createPortal(menu, document.body);
}
<|MERGE_RESOLUTION|>--- conflicted
+++ resolved
@@ -1,13 +1,9 @@
 "use client";
 
-<<<<<<< HEAD
-import { useRef, useEffect, useState, type ReactNode } from 'react';
-=======
 import { useRef, useEffect, useState } from 'react';
->>>>>>> fa133526
 import { createPortal } from 'react-dom';
 import { useEditor, useEditorInstance } from '../hooks/useEditor';
-import type { ElementDefinition } from '@/rsc/types';
+import type { ElementDefinition, GroupElementDefinition } from '@/rsc/types';
 import { cn } from '@/lib/utils';
 
 interface ElementContextMenuProps {
@@ -30,75 +26,6 @@
   const isText = element.type === 'text';
   const isLocked = (element.metadata as any)?.locked === true;
 
-<<<<<<< HEAD
-      // Close menu when interacting outside
-      useEffect(() => {
-        const handleClickOutside = (e: MouseEvent) => {
-          const target = e.target as Node;
-          if (!menuRef.current) return;
-          
-          const isInsideMenu = menuRef.current.contains(target);
-          
-          if (!isInsideMenu) {
-            // Immediate close when clicking outside
-            onClose();
-          }
-        };
-
-        const handleMouseDown = (e: MouseEvent) => {
-          const target = e.target as Node;
-          if (!menuRef.current) return;
-          
-          const isInsideMenu = menuRef.current.contains(target);
-          
-          if (!isInsideMenu) {
-            // Close on mousedown outside (in capture phase to catch early)
-            onClose();
-          }
-        };
-
-        const handlePointerDown = (e: PointerEvent) => {
-          const target = e.target as Node;
-          if (!menuRef.current) return;
-          
-          const isInsideMenu = menuRef.current.contains(target);
-          
-          if (!isInsideMenu) {
-            // Also catch pointer events for touch/pen interactions
-            onClose();
-          }
-        };
-
-        const handleContextMenuOutside = (e: MouseEvent) => {
-          if (menuRef.current && !menuRef.current.contains(e.target as Node)) {
-            onClose();
-          }
-        };
-
-        const handleEscape = (e: KeyboardEvent) => {
-          if (e.key === 'Escape') {
-            onClose();
-          }
-        };
-
-        // Use multiple event types in capture phase to catch all interactions
-        // Capture phase ensures we get events even if they're stopped elsewhere
-        document.addEventListener('mousedown', handleMouseDown, true);
-        document.addEventListener('pointerdown', handlePointerDown, true);
-        document.addEventListener('click', handleClickOutside, true);
-        document.addEventListener('contextmenu', handleContextMenuOutside, true);
-        document.addEventListener('keydown', handleEscape);
-
-        return () => {
-          document.removeEventListener('mousedown', handleMouseDown, true);
-          document.removeEventListener('pointerdown', handlePointerDown, true);
-          document.removeEventListener('click', handleClickOutside, true);
-          document.removeEventListener('contextmenu', handleContextMenuOutside, true);
-          document.removeEventListener('keydown', handleEscape);
-        };
-      }, [onClose]);
-
-=======
   // Close menu when interacting outside
   useEffect(() => {
     const handleClickOutside = (e: MouseEvent) => {
@@ -130,7 +57,6 @@
     };
   }, [onClose]);
 
->>>>>>> fa133526
   // Position menu next to cursor
   useEffect(() => {
     if (menuRef.current) {
@@ -168,9 +94,8 @@
 
   // Alignment helpers (from AlignmentTools)
   const getSelectedElements = () => {
-    const editorState = editor.getState();
-    const deck = editorState.deck;
-    const currentSlideIndex = editorState.currentSlideIndex;
+    const deck = state.deck;
+    const currentSlideIndex = state.currentSlideIndex;
     if (!deck) return [];
     
     const slide = deck.slides[currentSlideIndex];
@@ -181,86 +106,7 @@
       ...(slide.layers?.flatMap(l => l.elements) || []),
     ];
     
-    return allElements.filter(el => editorState.selectedElementIds.has(el.id));
-  };
-
-  const getSlideDimensions = () => {
-    const editorState = editor.getState();
-    const slideSize = editorState.deck?.settings?.slideSize;
-
-    if (slideSize) {
-      return {
-        width: slideSize.width || 1280,
-        height: slideSize.height || 720,
-      };
-    }
-
-    // Fallback to widescreen default
-    return { width: 1280, height: 720 };
-  };
-
-  const expandToFill = () => {
-    const editorState = editor.getState();
-    const { width, height } = getSlideDimensions();
-    const selectedElements = getSelectedElements();
-
-    const targets = new Map<string, ElementDefinition>();
-
-    // If multiple items selected, expand applicable ones (excluding locked)
-    selectedElements
-      .filter(el => {
-        const isLocked = (el.metadata as any)?.locked === true;
-        return (el.type === 'image' || el.type === 'shape') && !isLocked;
-      })
-      .forEach(el => targets.set(el.id, el));
-
-    // Ensure the context element is included with the latest state (if not locked)
-    if (element.type === 'image' || element.type === 'shape') {
-      const isElementLocked = (element.metadata as any)?.locked === true;
-      if (!isElementLocked) {
-        const contextElement = (() => {
-          const deck = editorState.deck;
-          const currentSlideIndex = editorState.currentSlideIndex;
-          if (!deck) return element;
-          const slide = deck.slides[currentSlideIndex];
-          if (!slide) return element;
-          const allElements = [
-            ...(slide.elements || []),
-            ...(slide.layers?.flatMap(l => l.elements) || []),
-          ];
-          return allElements.find(el => el.id === element.id) ?? element;
-        })();
-
-        // Double-check the context element isn't locked
-        const isContextLocked = (contextElement.metadata as any)?.locked === true;
-        if (!isContextLocked) {
-          targets.set(contextElement.id, contextElement);
-        }
-      }
-    }
-
-    // If no valid targets, return early
-    if (targets.size === 0) {
-      return;
-    }
-
-    targets.forEach((target) => {
-      const update: Record<string, any> = {
-        bounds: {
-          x: 0,
-          y: 0,
-          width: Math.ceil(width),
-          height: Math.ceil(height),
-        },
-      };
-
-      if (target.type === 'image') {
-        update.objectFit = 'cover';
-        update.objectPosition = 'center';
-      }
-
-      editor.updateElement(target.id, update);
-    });
+    return allElements.filter(el => selectedElementIds.has(el.id));
   };
 
   const getSlideDimensions = () => {
@@ -444,31 +290,21 @@
     disabled = false,
     separator = false 
   }: { 
-    children?: ReactNode; 
+    children: React.ReactNode; 
     onClick?: () => void;
     disabled?: boolean;
     separator?: boolean;
   }) => {
     if (separator) {
-      return <div className="h-px my-1 bg-border/20" />;
+      return <div className="h-px bg-border/20 my-1" />;
     }
 
     return (
       <button
-        onClick={(e) => {
-          e.preventDefault();
-          e.stopPropagation();
-          if (onClick && !disabled) {
-            onClick();
-          }
-        }}
+        onClick={onClick}
         disabled={disabled}
         className={cn(
-<<<<<<< HEAD
-          "w-full text-left px-3 py-2 text-sm text-foreground hover:bg-blue-500/20 hover:text-foreground",
-=======
           "w-full text-left px-3 py-2 text-sm text-foreground hover:bg-accent hover:text-accent-foreground",
->>>>>>> fa133526
           "flex items-center gap-2 rounded-md cursor-pointer transition-colors duration-150 disabled:opacity-50 disabled:cursor-not-allowed"
         )}
       >
@@ -484,17 +320,12 @@
   const menu = (
     <div
       ref={menuRef}
-<<<<<<< HEAD
-      className="fixed z-[9999] bg-card/80 backdrop-blur-sm border border-border/30 rounded-lg shadow-xl py-1 min-w-[200px]"
-=======
       className="fixed z-[9999] bg-card/95 backdrop-blur-sm border border-border/30 rounded-lg shadow-xl py-1 min-w-[200px]"
->>>>>>> fa133526
       style={{
         left: `${menuPosition.x}px`,
         top: `${menuPosition.y}px`,
       }}
       onClick={(e) => e.stopPropagation()}
-      onMouseDown={(e) => e.stopPropagation()}
     >
       {/* Common Actions */}
       <MenuItem onClick={() => handleAction(() => editor.copy())}>
@@ -665,7 +496,7 @@
       )}
 
       {/* Element-specific options */}
-      {(isImage || isShape) && !isLocked && (
+      {(isImage || isShape) && (
         <>
           <MenuItem separator />
           <div className="px-3 py-1 text-xs font-medium text-muted-foreground">Image/Shape</div>
