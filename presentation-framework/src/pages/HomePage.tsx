import { useState, useEffect } from 'react';
import { useNavigate } from 'react-router-dom';
import { Header } from '../components/Header';
import { presentations } from '../presentations/index.js';
import { presentationLoaderService } from '../services/PresentationLoaderService';
import { PresentationThumbnail } from '../components/PresentationThumbnail';
import { Card, CardContent } from '../components/ui/card';
import { LoadedPresentation } from '../types/presentation';
import { usePresenterAuth } from '../hooks/usePresenterAuth';

export function HomePage() {
  const navigate = useNavigate();
  const [hoveredCard, setHoveredCard] = useState<string | null>(null);
  const [loadedPresentations, setLoadedPresentations] = useState<Record<string, LoadedPresentation>>({});
  const auth = usePresenterAuth();
  const [showPasswordPrompt, setShowPasswordPrompt] = useState(false);
  const [selectedPresentation, setSelectedPresentation] = useState<string | null>(null);
  const [passwordInput, setPasswordInput] = useState('');
  const [passwordError, setPasswordError] = useState(false);
  const [liveDecks, setLiveDecks] = useState<Set<string>>(new Set());

  // Preload all presentations on mount (delegate to PresentationLoaderService)
  useEffect(() => {
    presentationLoaderService.preloadAll(presentations).then(() => {
      // Update state with cached presentations
      const loaded: Record<string, LoadedPresentation> = {};
      Object.keys(presentations).forEach(name => {
        const cached = presentationLoaderService.getCached(name);
        if (cached) {
          loaded[name] = cached;
        }
      });
      setLoadedPresentations(loaded);
    });
  }, []);

  // Check which presentations are live (being presented)
  useEffect(() => {
    const checkLiveStatus = async () => {
      const live = new Set<string>();

      for (const name of Object.keys(presentations)) {
        try {
          const deckId = `default-${name}`;
          // Try to fetch the SSE endpoint - if it responds, the deck is live
          const response = await fetch(`/api/live/${deckId}`, {
            method: 'HEAD',
            signal: AbortSignal.timeout(1000)
          });
          if (response.ok) {
            live.add(name);
          }
        } catch {
          // Deck not live or error - ignore
        }
      }

      setLiveDecks(live);
    };

    checkLiveStatus();

    // Recheck every 10 seconds
    const interval = setInterval(checkLiveStatus, 10000);
    return () => clearInterval(interval);
  }, []);

  return (
    <div className="min-h-screen" style={{ background: 'var(--lume-midnight)', color: 'var(--lume-mist)' }}>
      <Header />

      <main className="pt-28 px-8 pb-16 max-w-6xl mx-auto">
        {/* Hero */}
        <div className="mb-20">
          <h1 className="text-6xl font-light mb-4 tracking-tight" style={{ color: 'var(--lume-mist)' }}>
            Presentations
          </h1>
          <p className="text-xl opacity-60">
            Create beautiful, immersive presentations with React
          </p>
        </div>

        {/* Presentation List */}
        <div className="grid grid-cols-1 md:grid-cols-2 lg:grid-cols-3 gap-6">
          {Object.keys(presentations).map((name) => {
            const isHovered = hoveredCard === name;
            const presentationData = loadedPresentations[name];

            return (
              <Card
                key={name}
                onMouseEnter={async (e) => {
                  setHoveredCard(name);
                  e.currentTarget.style.background = 'rgba(22, 194, 199, 0.05)';
                  e.currentTarget.style.borderColor = 'var(--lume-primary)';

                  // Load presentation data if not already loaded (delegate to service)
                  if (!loadedPresentations[name]) {
                    try {
                      const data = await presentationLoaderService.loadPresentation(name, presentations);
                      setLoadedPresentations(prev => ({
                        ...prev,
                        [name]: data
                      }));
                    } catch (err) {
                      console.error('Failed to load presentation preview:', err);
                    }
                  }
                }}
                onMouseLeave={(e) => {
                  setHoveredCard(null);
                  e.currentTarget.style.background = 'rgba(255, 255, 255, 0.02)';
                  e.currentTarget.style.borderColor = 'rgba(236, 236, 236, 0.1)';
                }}
                className="group cursor-pointer overflow-hidden transition-all duration-300 hover:scale-[1.02]"
                style={{
                  background: 'rgba(255, 255, 255, 0.02)',
                  borderColor: 'rgba(236, 236, 236, 0.1)',
                }}
              >
                <CardContent className="p-0">
                  {/* Thumbnail */}
                  {presentationData ? (
                    <PresentationThumbnail
                      slides={presentationData.slides}
                      isHovered={isHovered}
                      assetsPath={presentationData.assetsPath}
                      customStyles={presentationData.customStyles}
                    />
                  ) : (
                    <div className="w-full aspect-video flex items-center justify-center"
                         style={{ background: 'rgba(255, 255, 255, 0.03)' }}>
                      <div className="text-4xl opacity-20">
                        {name.split('-')[0].charAt(0).toUpperCase()}
                      </div>
                    </div>
                  )}

                  {/* Card footer */}
                  <div className="p-6">
                    <div className="mb-3">
                      <h3 className="text-xl font-medium mb-2" style={{ color: 'var(--lume-mist)' }}>
                        {name.split('-').map(w => w.charAt(0).toUpperCase() + w.slice(1)).join(' ')}
                      </h3>
                      <p className="text-sm opacity-50">
                        {presentationData ? `${presentationData.slides.length} slides` : 'Loading...'}
                      </p>
                    </div>

                    {/* Action buttons */}
                    <div className="flex gap-2 opacity-0 group-hover:opacity-100 transition-opacity duration-200">
                      <button
                        onClick={(e) => {
                          e.stopPropagation();
                          navigate(`/present/${name}?viewer=true`);
                        }}
<<<<<<< HEAD
                        className="flex-1 flex items-center justify-center gap-2 px-4 py-2 rounded-lg transition-all hover:scale-105 relative"
=======
                        className="flex-1 flex items-center justify-center gap-2 px-4 py-2 rounded-lg transition-all hover:scale-105 relative cursor-pointer"
>>>>>>> c97ed66e
                        style={{
                          background: 'rgba(255, 255, 255, 0.05)',
                          border: '1px solid rgba(255, 255, 255, 0.1)',
                          color: 'var(--lume-mist)',
                        }}
                        title="Watch presentation"
                      >
                        <svg viewBox="0 0 24 24" fill="none" stroke="currentColor" strokeWidth="2" strokeLinecap="round" strokeLinejoin="round" style={{ width: '16px', height: '16px' }}>
                          <polygon points="5 3 19 12 5 21 5 3"/>
                        </svg>
                        <span className="text-sm">Watch</span>
                        {liveDecks.has(name) && (
                          <span className="absolute -top-1 -right-1 px-1.5 py-0.5 text-[10px] font-bold rounded-full bg-red-500 text-white animate-pulse">
                            LIVE
                          </span>
                        )}
                      </button>
                      <button
                        onClick={(e) => {
                          e.stopPropagation();
                          if (auth.isAuthenticated) {
                            navigate(`/present/${name}`);
                          } else {
                            setSelectedPresentation(name);
                            setShowPasswordPrompt(true);
                          }
                        }}
<<<<<<< HEAD
                        className="flex-1 flex items-center justify-center gap-2 px-4 py-2 rounded-lg transition-all hover:scale-105"
=======
                        className="flex-1 flex items-center justify-center gap-2 px-4 py-2 rounded-lg transition-all hover:scale-105 cursor-pointer"
>>>>>>> c97ed66e
                        style={{
                          background: 'var(--lume-primary, #16c2c7)',
                          border: '1px solid rgba(22, 194, 199, 0.4)',
                          color: 'white',
                        }}
                        title={auth.isAuthenticated ? "Present (authenticated)" : "Present (login required)"}
                      >
                        <svg viewBox="0 0 24 24" fill="none" stroke="currentColor" strokeWidth="2" strokeLinecap="round" strokeLinejoin="round" style={{ width: '16px', height: '16px' }}>
                          <path d="M21 12a9 9 0 1 1-9-9c2.52 0 4.93 1 6.74 2.74L21 8"/>
                          <path d="M21 3v5h-5"/>
                        </svg>
                        <span className="text-sm font-medium">Present</span>
                        {!auth.isAuthenticated && (
                          <svg viewBox="0 0 24 24" fill="none" stroke="currentColor" strokeWidth="2" strokeLinecap="round" strokeLinejoin="round" style={{ width: '14px', height: '14px', marginLeft: '-4px' }}>
                            <rect x="3" y="11" width="18" height="11" rx="2" ry="2"/>
                            <path d="M7 11V7a5 5 0 0 1 10 0v4"/>
                          </svg>
                        )}
                      </button>
                    </div>
                  </div>
                </CardContent>
              </Card>
            );
          })}
        </div>

        {/* Empty state hint */}
        {Object.keys(presentations).length === 0 && (
          <div className="text-center py-20">
            <p className="text-lg opacity-40">No presentations yet</p>
            <p className="text-sm opacity-30 mt-2">
              Add presentations to <code>src/presentations/</code>
            </p>
          </div>
        )}
      </main>

      {/* Logout button (bottom-right) if authenticated */}
      {auth.isAuthenticated && (
        <button
          onClick={() => {
            auth.logout();
            window.location.reload();
          }}
          className="fixed bottom-8 right-8 p-3 rounded-lg transition-all hover:scale-105"
          style={{
            backgroundColor: 'rgba(239, 68, 68, 0.2)',
            border: '2px solid rgba(239, 68, 68, 0.4)',
            color: 'var(--lume-mist)',
            backdropFilter: 'blur(10px)',
          }}
          aria-label="Logout"
          title="End presenter session"
        >
          <svg viewBox="0 0 24 24" fill="none" stroke="currentColor" strokeWidth="2" strokeLinecap="round" strokeLinejoin="round" style={{ width: '20px', height: '20px' }}>
            <path d="M9 21H5a2 2 0 0 1-2-2V5a2 2 0 0 1 2-2h4"/>
            <polyline points="16 17 21 12 16 7"/>
            <line x1="21" y1="12" x2="9" y2="12"/>
          </svg>
        </button>
      )}

      {/* Password prompt modal */}
      {showPasswordPrompt && (
        <div
          className="fixed inset-0 bg-black/80 flex items-center justify-center z-[10000]"
          onClick={() => {
            setShowPasswordPrompt(false);
            setPasswordInput('');
            setPasswordError(false);
          }}
        >
          <div
            className="bg-[var(--lume-midnight)] p-8 rounded-xl shadow-2xl max-w-md w-[90%]"
            onClick={(e) => e.stopPropagation()}
          >
            <h2 className="text-2xl mb-4" style={{ color: 'var(--lume-mist)' }}>
              Enter Presenter Password
            </h2>
            {passwordError && (
              <div className="p-3 mb-4 rounded-lg bg-red-500/10 border-2 border-red-500 text-red-500 text-sm">
                Incorrect password. Please try again.
              </div>
            )}
            <form onSubmit={async (e) => {
              e.preventDefault();
              if (passwordInput.trim()) {
                const result = await auth.login(passwordInput.trim(), true);
                if (result.success) {
                  setShowPasswordPrompt(false);
                  setPasswordInput('');
                  setPasswordError(false);
                  // Navigate to presentation as presenter
                  if (selectedPresentation) {
                    navigate(`/present/${selectedPresentation}`);
                  }
                } else {
                  setPasswordError(true);
                  setPasswordInput('');
                }
              }
            }}>
              <input
                type="password"
                value={passwordInput}
                onChange={(e) => {
                  setPasswordInput(e.target.value);
                  setPasswordError(false);
                }}
                placeholder="Password"
                autoFocus
                className="w-full p-3 text-base rounded-lg mb-4"
                style={{
                  border: `2px solid ${passwordError ? 'rgb(239, 68, 68)' : 'var(--lume-cobalt, #4a5568)'}`,
                  backgroundColor: 'var(--lume-shadow, #0f0f1e)',
                  color: 'var(--lume-mist)',
                }}
              />
              <div className="flex gap-3 justify-end">
                <button
                  type="button"
                  onClick={() => {
                    setShowPasswordPrompt(false);
                    setPasswordInput('');
                    setPasswordError(false);
                  }}
                  className="px-5 py-2 text-sm rounded-lg border-2 bg-transparent cursor-pointer"
                  style={{
                    borderColor: 'var(--lume-cobalt, #4a5568)',
                    color: 'var(--lume-mist)',
                  }}
                >
                  Cancel
                </button>
                <button
                  type="submit"
                  disabled={!passwordInput.trim()}
                  className="px-5 py-2 text-sm rounded-lg border-none text-white"
                  style={{
                    backgroundColor: 'var(--lume-cobalt, #3b82f6)',
                    cursor: passwordInput.trim() ? 'pointer' : 'not-allowed',
                    opacity: passwordInput.trim() ? 1 : 0.5,
                  }}
                >
                  Login & Present
                </button>
              </div>
            </form>
          </div>
        </div>
      )}
    </div>
  );
}<|MERGE_RESOLUTION|>--- conflicted
+++ resolved
@@ -154,11 +154,7 @@
                           e.stopPropagation();
                           navigate(`/present/${name}?viewer=true`);
                         }}
-<<<<<<< HEAD
-                        className="flex-1 flex items-center justify-center gap-2 px-4 py-2 rounded-lg transition-all hover:scale-105 relative"
-=======
                         className="flex-1 flex items-center justify-center gap-2 px-4 py-2 rounded-lg transition-all hover:scale-105 relative cursor-pointer"
->>>>>>> c97ed66e
                         style={{
                           background: 'rgba(255, 255, 255, 0.05)',
                           border: '1px solid rgba(255, 255, 255, 0.1)',
@@ -186,11 +182,7 @@
                             setShowPasswordPrompt(true);
                           }
                         }}
-<<<<<<< HEAD
-                        className="flex-1 flex items-center justify-center gap-2 px-4 py-2 rounded-lg transition-all hover:scale-105"
-=======
                         className="flex-1 flex items-center justify-center gap-2 px-4 py-2 rounded-lg transition-all hover:scale-105 cursor-pointer"
->>>>>>> c97ed66e
                         style={{
                           background: 'var(--lume-primary, #16c2c7)',
                           border: '1px solid rgba(22, 194, 199, 0.4)',
